<?xml version="1.0" encoding="utf-8"?>
<Dictionary>
    <!--
    See http://msdn.microsoft.com/en-us/library/bb514188.aspx
    -->
    <Words>
        <Recognized>
            <!--
            To include a term in the list of terms that code analysis identifies as correctly spelled, 
            add the term as the inner text of a Dictionary/Words/Recognized/Word element. 
            Terms in Dictionary/Words/Recognized/Word elements are not case-sensitive.
            
            This is a list of case-insensitive words that do not exist in the dictionary
            but you still want to be considered as recognized by 
            IdentifiersShouldBeSpelledCorrectly. Do not add compound words (e.g. 'FileName') 
            to this list as this will cause CompoundWordsShouldBeBeCasedCorrectly to fire on 
            usages of the compound word stating that they should be changed to their discrete equivalent 
            (for example 'FileName' -> 'Filename').
            -->
            <Word>hi</Word>
            <Word>lo</Word>
            <Word>vm</Word>
            <Word>melamed</Word>
            <Word>uuid</Word>
            <Word>dto</Word>
            <Word>validator</Word>
            <Word>validators</Word>
            <Word>validatable</Word>
            <Word>configurator</Word>
            <Word>configurators</Word>
            <Word>cloneable</Word>
            <Word>mvc</Word>
            <Word>sha</Word>
            <Word>ruleset</Word>
            <Word>quot</Word>
            <Word>eof</Word>
            <Word>msmq</Word>
            <!-- transaction -->
            <Word>tx</Word>
            <Word>wshttpbinding</Word>
            <Word>nettcpbinding</Word>
            <Word>netmsmqbinding</Word>
            <Word>netnamedpipebinding</Word>
            <Word>mex</Word>
            <Word>orm</Word>
            <Word>edm</Word>
            <Word>ser</Word>
            <Word>xxp</Word>
            <Word>dcs</Word>
            <Word>combinator</Word>
            <Word>combinators</Word>
            <Word>subquery</Word>
            <Word>ip</Word>
            <Word>dpapi</Word>
            <Word>iso</Word>
            <Word>visix</Word>
            <Word>upn</Word>
            <Word>spn</Word>
            <Word>cors</Word>
            <Word>api</Word>
            <Word>fqn</Word>
            <Word>etw</Word>
            <Word>dsv</Word>
            <Word>postprocess</Word>
            <Word>preprocess</Word>
            <Word>luhn</Word>
<<<<<<< HEAD
            <Word>cvc</Word>
            <Word>cvv</Word>
            <Word>csc</Word>
=======
            <Word>csc</Word>
            <Word>cvv</Word>
            <Word>cvc</Word>
            <Word>CORS</Word>
            <Word>WCF</Word>
            <Word>uow</Word>
>>>>>>> e8488403
        </Recognized>
        <Unrecognized>
            <!-- 
            This is a list of case-insensitive words that exist in the dictionary
            but you do not want to be recognized by IdentifiersShouldBeSpelledCorrectly.
            Do not add deprecated terms to this list, instead add these to the 
            <Deprecated> section below.
            -->
            <Word>cb</Word>
        </Unrecognized>
        <Deprecated>
            <!-- 
            This is a list of deprecated terms with their preferred alternates and is 
            used by UsePreferredTerms. The deprecated terms are case-insensitive, 
            however, make sure to pascal-case the preferred alternates. If a word 
            does not have a preferred alternate, simply leave it blank.                                           
            -->
            <Term PreferredAlternate="EnterpriseServices">complus</Term>
        </Deprecated>
        <Compound>
            <!-- 
            This is a list of discrete terms with their compound alternates and is used by 
            CompoundWordsShouldBeCasedCorrectly. These are words that exist in the 
            dictionary as discrete terms, however, should actually be cased as compound words. 
            For example, 'Filename' exists in the dictionary and hence the spelling rules will 
            not see it as unrecognized but its actual preferred usage is 'FileName'; adding it
            below causes CompoundWordsShouldBeCasedCorrectly to fire. The discrete terms are 
            case-insensitive, however, be sure to pascal-case the compound alternates.
            Any discrete terms added below automatically get added to the list of discrete
            exceptions to prevent CompoundWordsShouldBeCasedCorrectly from firing both on the
            compound word (for example 'WhiteSpace') and its discrete alternate (for example 
            'Whitespace').
            -->
            <Term CompoundAlternate="DataBind">databind</Term>
            <Term CompoundAlternate="CrossCutting">crosscutting</Term>
            <Term CompoundAlternate="DateTime">datetime</Term>
            <Term CompoundAlternate="TimeStamp">timestamp</Term>
            <Term CompoundAlternate="ByName">byname</Term>
            <Term CompoundAlternate="ByNames">bynames</Term>
            <Term CompoundAlternate="NonProxy">nonproxy</Term>
            <Term CompoundAlternate="CipherText">ciphertext</Term>
            <Term CompoundAlternate="HiLo">hilo</Term>
        </Compound>
        <DiscreteExceptions>
            <!--
            This is a list of case-insensitive exceptions to the CompoundWordsShouldBeCasedCorrectly 
            discrete term check. As this check works solely on the basis of whether two consecutive
            tokens exists in the dictionary, it can have a high false positive rate. For example, 
            'onset' exists in the dictionary but the user probably intended it to be 'OnSet'. 
            Adding this word below prevents this rule from firing telling the user to change 'OnSet' 
            to 'Onset'.
            -->
        </DiscreteExceptions>
    </Words>
    <Acronyms>
        <CasingExceptions>
            <Acronym>vm</Acronym>
            <Acronym>NaN</Acronym>
            <Acronym>UoW</Acronym>
        </CasingExceptions>
    </Acronyms>
</Dictionary><|MERGE_RESOLUTION|>--- conflicted
+++ resolved
@@ -64,18 +64,12 @@
             <Word>postprocess</Word>
             <Word>preprocess</Word>
             <Word>luhn</Word>
-<<<<<<< HEAD
-            <Word>cvc</Word>
-            <Word>cvv</Word>
-            <Word>csc</Word>
-=======
             <Word>csc</Word>
             <Word>cvv</Word>
             <Word>cvc</Word>
             <Word>CORS</Word>
             <Word>WCF</Word>
             <Word>uow</Word>
->>>>>>> e8488403
         </Recognized>
         <Unrecognized>
             <!-- 
