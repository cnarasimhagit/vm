--- conflicted
+++ resolved
@@ -460,11 +460,6 @@
             ReadOnlyCollection<ElementInit> elementInits)
         {
             Contract.Requires<ArgumentNullException>(elementInits != null, nameof(elementInits));
-<<<<<<< HEAD
-
-            var inits = elementInits.Count;
-=======
->>>>>>> b53ca05d
 
             var manyInits = elementInits.Count > 1;
 
