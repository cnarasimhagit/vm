--- conflicted
+++ resolved
@@ -438,12 +438,8 @@
         /// </example>
         /// <returns>OperationContextScope.</returns>
         [SuppressMessage("Microsoft.Reliability", "CA2000:Dispose objects before losing scope")]
-<<<<<<< HEAD
-        public OperationContextScope CreateOperationContextScope() => new OperationContextScope((IContextChannel)Proxy);
-=======
         public OperationContextScope CreateOperationContextScope()
             => new OperationContextScope((IContextChannel)Proxy);
->>>>>>> 8dc63681
 
         /// <summary>
         /// This method can be used to wrap a synchronous call on the <see cref="Proxy"/> in a new <see cref="OperationContext"/> different from the current.
