﻿using System;
using System.Collections.Generic;
using System.Collections.ObjectModel;
using System.Diagnostics;
using System.Diagnostics.CodeAnalysis;
using System.Diagnostics.Contracts;
using System.Diagnostics.Tracing;
using System.IO;
using System.Linq;
using Microsoft.Practices.EnterpriseLibrary.Logging;

namespace vm.Aspects.Facilities.LogWriters.Etw
{
    /// <summary>
    /// ETW event source that takes Event Library's logging application block's log event entries.
    /// </summary>
    /// <seealso cref="EtwLogEntryBaseEventSource" />
    [EventSource(Name = "vm-Aspects-LogEntryEventSource")]
    public sealed partial class EtwLogEntryEventSource : EtwLogEntryBaseEventSource
    {
        /// <summary>
        /// The log singleton instance.
        /// </summary>
        public static EtwLogEntryEventSource Log { get; }

        static readonly IReadOnlyDictionary<TraceEventType, Action<int,int,string,string,string,string,string>> _writeLogEntry;
        static readonly IReadOnlyDictionary<TraceEventType, Action<string>> _writeMessage;
        static readonly IReadOnlyDictionary<TraceEventType, Action<string>> _dumpObject;
        static readonly IReadOnlyDictionary<TraceEventType, Action<int, string, string>> _trace;

        static readonly IReadOnlyDictionary<TraceEventType, EventLevel> _traceEventType2eventLevel =
            new ReadOnlyDictionary<TraceEventType, EventLevel>(
                new SortedDictionary<TraceEventType, EventLevel>
                {
                    [TraceEventType.Verbose]     = EventLevel.Verbose,
                    [TraceEventType.Warning]     = EventLevel.Warning,
                    [TraceEventType.Error]       = EventLevel.Error,
                    [TraceEventType.Critical]    = EventLevel.Critical,
                    [TraceEventType.Information] = EventLevel.Informational,
                    [TraceEventType.Start]       = EventLevel.Informational,
                    [TraceEventType.Suspend]     = EventLevel.Informational,
                    [TraceEventType.Resume]      = EventLevel.Informational,
                    [TraceEventType.Stop]        = EventLevel.Informational,
                    [TraceEventType.Transfer]    = EventLevel.Informational,
                });

<<<<<<< HEAD
        [SuppressMessage("Microsoft.Performance", "CA1810:InitializeReferenceTypeStaticFieldsInline", Justification = "We need to guarantees the order of initialization of Log first.")]
=======
        [SuppressMessage("Microsoft.Performance", "CA1810:InitializeReferenceTypeStaticFieldsInline", Justification = "Log must be initialized before the other initializations take place.")]
>>>>>>> e8488403
        static EtwLogEntryEventSource()
        {
            // make sure Log is created before _writeXyz
            Log = new EtwLogEntryEventSource();

            _writeLogEntry = new ReadOnlyDictionary<TraceEventType, Action<int, int, string, string, string, string, string>>(
                new Dictionary<TraceEventType, Action<int, int, string, string, string, string, string>>
                {
                    [TraceEventType.Verbose]     = Log.VerboseLogEntry,
                    [TraceEventType.Warning]     = Log.WarningLogEntry,
                    [TraceEventType.Error]       = Log.ErrorLogEntry,
                    [TraceEventType.Critical]    = Log.CriticalLogEntry,
                    [TraceEventType.Information] = Log.InformationalLogEntry,
                    [TraceEventType.Start]       = Log.InformationalLogEntry,
                    [TraceEventType.Suspend]     = Log.InformationalLogEntry,
                    [TraceEventType.Resume]      = Log.InformationalLogEntry,
                    [TraceEventType.Stop]        = Log.InformationalLogEntry,
                    [TraceEventType.Transfer]    = Log.InformationalLogEntry,
                });

            _writeMessage = new ReadOnlyDictionary<TraceEventType, Action<string>>(
                new Dictionary<TraceEventType, Action<string>>
                {
                    [TraceEventType.Verbose]     = Log.VerboseMessage,
                    [TraceEventType.Warning]     = Log.WarningMessage,
                    [TraceEventType.Error]       = Log.ErrorMessage,
                    [TraceEventType.Critical]    = Log.CriticalMessage,
                    [TraceEventType.Information] = Log.InformationalMessage,
                    [TraceEventType.Start]       = Log.InformationalMessage,
                    [TraceEventType.Suspend]     = Log.InformationalMessage,
                    [TraceEventType.Resume]      = Log.InformationalMessage,
                    [TraceEventType.Stop]        = Log.InformationalMessage,
                    [TraceEventType.Transfer]    = Log.InformationalMessage,
                });

            _dumpObject = new ReadOnlyDictionary<TraceEventType, Action<string>>(
                new Dictionary<TraceEventType, Action<string>>
                {
                    [TraceEventType.Verbose]     = Log.VerboseDumpObject,
                    [TraceEventType.Warning]     = Log.WarningDumpObject,
                    [TraceEventType.Error]       = Log.ErrorDumpObject,
                    [TraceEventType.Critical]    = Log.CriticalDumpObject,
                    [TraceEventType.Information] = Log.InformationalDumpObject,
                    [TraceEventType.Start]       = Log.InformationalDumpObject,
                    [TraceEventType.Suspend]     = Log.InformationalDumpObject,
                    [TraceEventType.Resume]      = Log.InformationalDumpObject,
                    [TraceEventType.Stop]        = Log.InformationalDumpObject,
                    [TraceEventType.Transfer]    = Log.InformationalDumpObject,
                });

            _trace = new ReadOnlyDictionary<TraceEventType, Action<int, string, string>>(
                new Dictionary<TraceEventType, Action<int, string, string>>
                {
                    [TraceEventType.Verbose]     = Log.VerboseTrace,
                    [TraceEventType.Warning]     = Log.WarningTrace,
                    [TraceEventType.Error]       = Log.ErrorTrace,
                    [TraceEventType.Critical]    = Log.CriticalTrace,
                    [TraceEventType.Information] = Log.InformationalTrace,
                    [TraceEventType.Start]       = Log.InformationalTrace,
                    [TraceEventType.Suspend]     = Log.InformationalTrace,
                    [TraceEventType.Resume]      = Log.InformationalTrace,
                    [TraceEventType.Stop]        = Log.InformationalTrace,
                    [TraceEventType.Transfer]    = Log.InformationalTrace,
                });
        }

        /// <summary>
        /// Dispatches the message to the appropriate message event writer.
        /// </summary>
        /// <param name="eventType">Type of the event.</param>
        /// <param name="message">The message.</param>
        [NonEvent]
        public void WriteMessage(
            string message,
            TraceEventType eventType = TraceEventType.Information)
        {
            if (!IsEnabled(_traceEventType2eventLevel[eventType], Keywords.ELLab | Keywords.Message))
                return;

            Action<string> writeMessage;

            if (!_writeMessage.TryGetValue(eventType, out writeMessage))
                writeMessage = Log.InformationalMessage;

            writeMessage(message);
        }

        /// <summary>
        /// Dispatches a dump of the object to the appropriate dumped object event writer.
        /// </summary>
        /// <param name="eventType">Type of the event.</param>
        /// <param name="data">The object.</param>
        [NonEvent]
        public void DumpObject(
            object data,
            TraceEventType eventType = TraceEventType.Verbose)
        {
            if (!IsEnabled(_traceEventType2eventLevel[eventType], Keywords.ELLab | Keywords.Dump))
                return;

            var dataDump = data.DumpString();

            Action<string> dumpObject;

            if (!_dumpObject.TryGetValue(eventType, out dumpObject))
                dumpObject = Log.InformationalDumpObject;

            dumpObject(dataDump);
        }

        /// <summary>
        /// Dispatches the trace text to the appropriate trace event writer.
        /// </summary>
        /// <param name="id">The EL LAB identifier.</param>
        /// <param name="eventType">Type of the event.</param>
        /// <param name="source">The source.</param>
        /// <param name="text">The text.</param>
        [NonEvent]
        public void Trace(
            int id,
            string text,
            string source = null,
            TraceEventType eventType = TraceEventType.Verbose)
        {
            if (!IsEnabled(_traceEventType2eventLevel[eventType], Keywords.ELLab | Keywords.Trace))
                return;

            text   = text   ?? string.Empty;
            source = source ?? string.Empty;

            Action<int, string, string> trace;

            if (_trace.TryGetValue(eventType, out trace))
                trace = Log.InformationalTrace;

            trace(id, source, text);
        }

        /// <summary>
        /// Dispatches the log entry to the appropriate log entry event writer.
        /// </summary>
        /// <param name="logEntry">The log entry.</param>
        [NonEvent]
        public void WriteLogEntry(
            LogEntry logEntry)
        {
            Contract.Requires<ArgumentNullException>(logEntry != null, nameof(logEntry));

            if (!IsEnabled(_traceEventType2eventLevel[logEntry.Severity], Keywords.ELLab | Keywords.LogEntry))
                return;

            var severity           = logEntry.Severity.ToString();
            var message            = logEntry.Message       ?? string.Empty;
            var messages           = logEntry.ErrorMessages ?? string.Empty;
            var categories         = DumpCategories(logEntry.Categories);
            var extendedProperties = DumpExtendedProperties(logEntry.ExtendedProperties);

            Action<int, int, string, string, string, string, string> writeLogEntry;

            if (!_writeLogEntry.TryGetValue(logEntry.Severity, out writeLogEntry))
                writeLogEntry = Log.InformationalLogEntry;

            writeLogEntry(
                    logEntry.EventId,
                    logEntry.Priority,
                    severity,
                    message,
                    messages,
                    categories,
                    extendedProperties);
        }

        static string DumpCategories(
            ICollection<string> categories)
        {
            if (categories == null  ||  !categories.Any())
                return string.Empty;

            return string.Join(", ", categories);
        }

        static string DumpExtendedProperties(
            IDictionary<string, object> extendedProperties)
        {
            if (extendedProperties == null  ||  !extendedProperties.Any())
                return null;

            using (var writer = new StringWriter())
            {
                foreach (var kv in extendedProperties)
                    writer.WriteLine("{0,-24} = {1}", kv.Key, kv.Value.DumpString(1));

                return writer.GetStringBuilder().ToString();
            }
        }

        // ======================================================
        // Events:
        // ======================================================

        #region Write LogEntry events to ETW
        /// <summary>
        /// Writes a verbose log entry event.
        /// </summary>
        /// <param name="EventId">The EL-LAB event identifier.</param>
        /// <param name="Priority">The EL-LAB event priority.</param>
        /// <param name="Severity">The EL-LAB event severity.</param>
        /// <param name="Message">The EL-LAB event message.</param>
        /// <param name="ErrorMessages">The EL-LAB event error messages.</param>
        /// <param name="Categories">The EL-LAB event categories.</param>
        /// <param name="Extended">The EL-LAB event extended properties.</param>
        [Event(VerboseLogEntryId, Level = EventLevel.Verbose, Keywords = Keywords.vmAspects | Keywords.ELLab | Keywords.LogEntry, Message = "{5} {2}: {3}")]
        void VerboseLogEntry(
            int EventId,
            int Priority,
            string Severity,
            string Message,
            string ErrorMessages,
            string Categories,
            string Extended)
            => WriteEvent(
                    VerboseLogEntryId,
                    EventId,
                    Priority,
                    Severity,
                    Message,
                    ErrorMessages,
                    Categories,
                    Extended);

        /// <summary>
        /// Writes an informational log entry event.
        /// </summary>
        /// <param name="EventId">The EL-LAB event identifier.</param>
        /// <param name="Priority">The EL-LAB event priority.</param>
        /// <param name="Severity">The EL-LAB event severity.</param>
        /// <param name="Message">The EL-LAB event message.</param>
        /// <param name="ErrorMessages">The EL-LAB event error messages.</param>
        /// <param name="Categories">The EL-LAB event categories.</param>
        /// <param name="Extended">The EL-LAB event extended properties.</param>
        [Event(InformationalLogEntryId, Level = EventLevel.Informational, Keywords = Keywords.vmAspects | Keywords.ELLab | Keywords.LogEntry, Message = "{5} {2}: {3}")]
        void InformationalLogEntry(
            int EventId,
            int Priority,
            string Severity,
            string Message,
            string ErrorMessages,
            string Categories,
            string Extended)
            => WriteEvent(
                    InformationalLogEntryId,
                    EventId,
                    Priority,
                    Severity,
                    Message,
                    ErrorMessages,
                    Categories,
                    Extended);

        /// <summary>
        /// Writes a warning log entry event.
        /// </summary>
        /// <param name="EventId">The EL-LAB event identifier.</param>
        /// <param name="Priority">The EL-LAB event priority.</param>
        /// <param name="Severity">The EL-LAB event severity.</param>
        /// <param name="Message">The EL-LAB event message.</param>
        /// <param name="ErrorMessages">The EL-LAB event error messages.</param>
        /// <param name="Categories">The EL-LAB event categories.</param>
        /// <param name="Extended">The EL-LAB event extended properties.</param>
        [Event(WarningLogEntryId, Level = EventLevel.Warning, Keywords = Keywords.vmAspects | Keywords.ELLab | Keywords.LogEntry, Message = "{5} {2}: {3}")]
        void WarningLogEntry(
            int EventId,
            int Priority,
            string Severity,
            string Message,
            string ErrorMessages,
            string Categories,
            string Extended)
            => WriteEvent(
                    WarningLogEntryId,
                    EventId,
                    Priority,
                    Severity,
                    Message,
                    ErrorMessages,
                    Categories,
                    Extended);

        /// <summary>
        /// Writes an error log entry event.
        /// </summary>
        /// <param name="EventId">The EL-LAB event identifier.</param>
        /// <param name="Priority">The EL-LAB event priority.</param>
        /// <param name="Severity">The EL-LAB event severity.</param>
        /// <param name="Message">The EL-LAB event message.</param>
        /// <param name="ErrorMessages">The EL-LAB event error messages.</param>
        /// <param name="Categories">The EL-LAB event categories.</param>
        /// <param name="Extended">The EL-LAB event extended properties.</param>
        [Event(ErrorLogEntryId, Level = EventLevel.Error, Keywords = Keywords.vmAspects | Keywords.ELLab | Keywords.LogEntry, Message = "{5} {2}: {3}")]
        void ErrorLogEntry(
            int EventId,
            int Priority,
            string Severity,
            string Message,
            string ErrorMessages,
            string Categories,
            string Extended)
            => WriteEvent(
                    ErrorLogEntryId,
                    EventId,
                    Priority,
                    Severity,
                    Message,
                    ErrorMessages,
                    Categories,
                    Extended);

        /// <summary>
        /// Writes a critical log entry event.
        /// </summary>
        /// <param name="EventId">The EL-LAB event identifier.</param>
        /// <param name="Priority">The EL-LAB event priority.</param>
        /// <param name="Severity">The EL-LAB event severity.</param>
        /// <param name="Message">The EL-LAB event message.</param>
        /// <param name="ErrorMessages">The EL-LAB event error messages.</param>
        /// <param name="Categories">The EL-LAB event categories.</param>
        /// <param name="Extended">The EL-LAB event extended properties.</param>
        [Event(CriticalLogEntryId, Level = EventLevel.Critical, Keywords = Keywords.vmAspects | Keywords.ELLab | Keywords.LogEntry, Message = "{5} {2}: {3}")]
        void CriticalLogEntry(
            int EventId,
            int Priority,
            string Severity,
            string Message,
            string ErrorMessages,
            string Categories,
            string Extended)
            => WriteEvent(
                    CriticalLogEntryId,
                    EventId,
                    Priority,
                    Severity,
                    Message,
                    ErrorMessages,
                    Categories,
                    Extended);
        #endregion

        #region Write text message to ETW
        /// <summary>
        /// Writes the log entry event.
        /// </summary>
        /// <param name="Text">An arbitrary object that will be dumped and logged.</param>
        [Event(VerboseMessageId, Level = EventLevel.Verbose, Keywords = Keywords.vmAspects | Keywords.ELLab | Keywords.Message, Message = "{0}")]
        void VerboseMessage(
            string Text)
            => WriteEvent(VerboseMessageId, Text);

        /// <summary>
        /// Writes the log entry event.
        /// </summary>
        /// <param name="Text">An arbitrary object that will be dumped and logged.</param>
        [Event(InformationalMessageId, Level = EventLevel.Informational, Keywords = Keywords.vmAspects | Keywords.ELLab | Keywords.Message, Message = "{0}")]
        void InformationalMessage(
            string Text)
            => WriteEvent(InformationalMessageId, Text);

        /// <summary>
        /// Writes the log entry event.
        /// </summary>
        /// <param name="Text">An arbitrary object that will be dumped and logged.</param>
        [Event(WarningMessageId, Level = EventLevel.Warning, Keywords = Keywords.vmAspects | Keywords.ELLab | Keywords.Message, Message = "{0}")]
        void WarningMessage(
            string Text)
            => WriteEvent(WarningMessageId, Text);

        /// <summary>
        /// Writes the log entry event.
        /// </summary>
        /// <param name="Text">An arbitrary object that will be dumped and logged.</param>
        [Event(ErrorMessageId, Level = EventLevel.Error, Keywords = Keywords.vmAspects | Keywords.ELLab | Keywords.Message, Message = "{0}")]
        void ErrorMessage(
            string Text)
            => WriteEvent(ErrorMessageId, Text);

        /// <summary>
        /// Writes the log entry event.
        /// </summary>
        /// <param name="Text">An arbitrary object that will be dumped and logged.</param>
        [Event(CriticalMessageId, Level = EventLevel.Critical, Keywords = Keywords.vmAspects | Keywords.ELLab | Keywords.Message, Message = "{0}")]
        void CriticalMessage(
            string Text)
            => WriteEvent(CriticalMessageId, Text);
        #endregion

        #region Dump an arbitrary object to ETW
        /// <summary>
        /// Writes the log entry event.
        /// </summary>
        /// <param name="DataDump">An arbitrary object that will be dumped and logged.</param>
        [Event(VerboseDumpObjectId, Level = EventLevel.Verbose, Keywords = Keywords.vmAspects | Keywords.ELLab | Keywords.Dump)]
        void VerboseDumpObject(
            string DataDump)
            => WriteEvent(VerboseDumpObjectId, DataDump);

        /// <summary>
        /// Writes the log entry event.
        /// </summary>
        /// <param name="DataDump">An arbitrary object that will be dumped and logged.</param>
        [Event(InformationalDumpObjectId, Level = EventLevel.Informational, Keywords = Keywords.vmAspects | Keywords.ELLab | Keywords.Dump)]
        void InformationalDumpObject(
            string DataDump)
            => WriteEvent(InformationalDumpObjectId, DataDump);

        /// <summary>
        /// Writes the log entry event.
        /// </summary>
        /// <param name="DataDump">An arbitrary object that will be dumped and logged.</param>
        [Event(WarningDumpObjectId, Level = EventLevel.Warning, Keywords = Keywords.vmAspects | Keywords.ELLab | Keywords.Dump)]
        void WarningDumpObject(
            string DataDump)
            => WriteEvent(WarningDumpObjectId, DataDump);

        /// <summary>
        /// Writes the log entry event.
        /// </summary>
        /// <param name="DataDump">An arbitrary object that will be dumped and logged.</param>
        [Event(ErrorDumpObjectId, Level = EventLevel.Error, Keywords = Keywords.vmAspects | Keywords.ELLab | Keywords.Dump)]
        void ErrorDumpObject(
            string DataDump)
            => WriteEvent(ErrorDumpObjectId, DataDump);

        /// <summary>
        /// Writes the log entry event.
        /// </summary>
        /// <param name="DataDump">An arbitrary object that will be dumped and logged.</param>
        [Event(CriticalDumpObjectId, Level = EventLevel.Critical, Keywords = Keywords.vmAspects | Keywords.ELLab | Keywords.Dump)]
        void CriticalDumpObject(
            string DataDump)
            => WriteEvent(CriticalDumpObjectId, DataDump);
        #endregion

        #region Trace stuff to ETW
        /// <summary>
        /// Writes the log entry event.
        /// </summary>
        /// <param name="ID">The EL LAB identifier.</param>
        /// <param name="Source">The source.</param>
        /// <param name="Text">An arbitrary trace text.</param>
        [Event(VerboseTraceId, Level = EventLevel.Verbose, Keywords = Keywords.vmAspects | Keywords.ELLab | Keywords.Trace, Message = "{2}: {1}")]
        void VerboseTrace(
            int ID,
            string Text,
            string Source = null)
            => WriteEvent(VerboseTraceId, ID, Text, Source);

        /// <summary>
        /// Writes the log entry event.
        /// </summary>
        /// <param name="ID">The EL LAB identifier.</param>
        /// <param name="Source">The source.</param>
        /// <param name="Text">An arbitrary trace text.</param>
        [Event(InformationalTraceId, Level = EventLevel.Informational, Keywords = Keywords.vmAspects | Keywords.ELLab | Keywords.Trace, Message = "{2}: {1}")]
        void InformationalTrace(
            int ID,
            string Text,
            string Source = null)
            => WriteEvent(InformationalTraceId, ID, Text, Source);

        /// <summary>
        /// Writes the log entry event.
        /// </summary>
        /// <param name="ID">The EL LAB identifier.</param>
        /// <param name="Source">The source.</param>
        /// <param name="Text">An arbitrary trace text.</param>
        [Event(WarningTraceId, Level = EventLevel.Warning, Keywords = Keywords.vmAspects | Keywords.ELLab | Keywords.Trace, Message = "{2}: {1}")]
        void WarningTrace(
            int ID,
            string Text,
            string Source = null)
            => WriteEvent(WarningTraceId, ID, Text, Source);

        /// <summary>
        /// Writes the log entry event.
        /// </summary>
        /// <param name="ID">The EL LAB identifier.</param>
        /// <param name="Source">The source.</param>
        /// <param name="Text">An arbitrary trace text.</param>
        [Event(ErrorTraceId, Level = EventLevel.Error, Keywords = Keywords.vmAspects | Keywords.ELLab | Keywords.Trace, Message = "{2}: {1}")]
        void ErrorTrace(
            int ID,
            string Text,
            string Source = null)
            => WriteEvent(ErrorTraceId, ID, Text, Source);

        /// <summary>
        /// Writes the log entry event.
        /// </summary>
        /// <param name="ID">The EL LAB identifier.</param>
        /// <param name="Source">The source.</param>
        /// <param name="Text">An arbitrary trace text.</param>
        [Event(CriticalTraceId, Level = EventLevel.Critical, Keywords = Keywords.vmAspects | Keywords.ELLab | Keywords.Trace, Message = "{2}: {1}")]
        void CriticalTrace(
            int ID,
            string Text,
            string Source = null)
            => WriteEvent(CriticalTraceId, ID, Text, Source);
        #endregion
    }
}<|MERGE_RESOLUTION|>--- conflicted
+++ resolved
@@ -44,11 +44,7 @@
                     [TraceEventType.Transfer]    = EventLevel.Informational,
                 });
 
-<<<<<<< HEAD
-        [SuppressMessage("Microsoft.Performance", "CA1810:InitializeReferenceTypeStaticFieldsInline", Justification = "We need to guarantees the order of initialization of Log first.")]
-=======
         [SuppressMessage("Microsoft.Performance", "CA1810:InitializeReferenceTypeStaticFieldsInline", Justification = "Log must be initialized before the other initializations take place.")]
->>>>>>> e8488403
         static EtwLogEntryEventSource()
         {
             // make sure Log is created before _writeXyz
